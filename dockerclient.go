package dockerclient

import (
	"bytes"
	"crypto/tls"
	"encoding/json"
	"errors"
	"fmt"
	"io"
	"io/ioutil"
	"net/http"
	"net/url"
	"strconv"
	"strings"
	"sync/atomic"
	"time"
)

const (
	APIVersion = "v1.15"
)

var (
	ErrNotFound = errors.New("Not found")

	defaultTimeout = 30 * time.Second
)

type DockerClient struct {
	URL           *url.URL
	HTTPClient    *http.Client
	TLSConfig     *tls.Config
	monitorEvents int32
	monitorStats  int32
}

type Error struct {
	StatusCode int
	Status     string
	msg        string
}

func (e Error) Error() string {
	return fmt.Sprintf("%s: %s", e.Status, e.msg)
}

func NewDockerClient(daemonUrl string, tlsConfig *tls.Config) (*DockerClient, error) {
	return NewDockerClientTimeout(daemonUrl, tlsConfig, time.Duration(defaultTimeout))
}

func NewDockerClientTimeout(daemonUrl string, tlsConfig *tls.Config, timeout time.Duration) (*DockerClient, error) {
	u, err := url.Parse(daemonUrl)
	if err != nil {
		return nil, err
	}
	if u.Scheme == "" || u.Scheme == "tcp" {
		if tlsConfig == nil {
			u.Scheme = "http"
		} else {
			u.Scheme = "https"
		}
	}
	httpClient := newHTTPClient(u, tlsConfig, timeout)
	return &DockerClient{u, httpClient, tlsConfig, 0, 0}, nil
}

func (client *DockerClient) doRequest(method string, path string, body []byte, headers map[string]string) ([]byte, error) {
	b := bytes.NewBuffer(body)
	req, err := http.NewRequest(method, client.URL.String()+path, b)
	if err != nil {
		return nil, err
	}
	req.Header.Add("Content-Type", "application/json")
	if headers != nil {
		for header, value := range headers {
			req.Header.Add(header, value)
		}
	}
	resp, err := client.HTTPClient.Do(req)
	if err != nil {
		if !strings.Contains(err.Error(), "connection refused") && client.TLSConfig == nil {
			return nil, fmt.Errorf("%v. Are you trying to connect to a TLS-enabled daemon without TLS?", err)
		}
		return nil, err
	}
	defer resp.Body.Close()
	data, err := ioutil.ReadAll(resp.Body)
	if err != nil {
		return nil, err
	}
	if resp.StatusCode == 404 {
		return nil, ErrNotFound
	}
	if resp.StatusCode >= 400 {
		return nil, Error{StatusCode: resp.StatusCode, Status: resp.Status, msg: string(data)}
	}
	return data, nil
}

func (client *DockerClient) Info() (*Info, error) {
	uri := fmt.Sprintf("/%s/info", APIVersion)
	data, err := client.doRequest("GET", uri, nil, nil)
	if err != nil {
		return nil, err
	}
	ret := &Info{}
	err = json.Unmarshal(data, &ret)
	if err != nil {
		return nil, err
	}
	return ret, nil
}

func (client *DockerClient) ListContainers(all bool, size bool, filters string) ([]Container, error) {
	argAll := 0
	if all == true {
		argAll = 1
	}
	showSize := 0
	if size == true {
		showSize = 1
	}
	uri := fmt.Sprintf("/%s/containers/json?all=%d&size=%d", APIVersion, argAll, showSize)

	if filters != "" {
		uri += "&filters=" + filters
	}

	data, err := client.doRequest("GET", uri, nil, nil)
	if err != nil {
		return nil, err
	}
	ret := []Container{}
	err = json.Unmarshal(data, &ret)
	if err != nil {
		return nil, err
	}
	return ret, nil
}

func (client *DockerClient) InspectContainer(id string) (*ContainerInfo, error) {
	uri := fmt.Sprintf("/%s/containers/%s/json", APIVersion, id)
	data, err := client.doRequest("GET", uri, nil, nil)
	if err != nil {
		return nil, err
	}
	info := &ContainerInfo{}
	err = json.Unmarshal(data, info)
	if err != nil {
		return nil, err
	}
	return info, nil
}

func (client *DockerClient) CreateContainer(config *ContainerConfig, name string) (string, error) {
	data, err := json.Marshal(config)
	if err != nil {
		return "", err
	}
	uri := fmt.Sprintf("/%s/containers/create", APIVersion)
	if name != "" {
		v := url.Values{}
		v.Set("name", name)
		uri = fmt.Sprintf("%s?%s", uri, v.Encode())
	}
	data, err = client.doRequest("POST", uri, data, nil)
	if err != nil {
		return "", err
	}
	result := &RespContainersCreate{}
	err = json.Unmarshal(data, result)
	if err != nil {
		return "", err
	}
	return result.Id, nil
}

func (client *DockerClient) ContainerLogs(id string, options *LogOptions) (io.ReadCloser, error) {
	v := url.Values{}
	v.Add("follow", strconv.FormatBool(options.Follow))
	v.Add("stdout", strconv.FormatBool(options.Stdout))
	v.Add("stderr", strconv.FormatBool(options.Stderr))
	v.Add("timestamps", strconv.FormatBool(options.Timestamps))
	if options.Tail > 0 {
		v.Add("tail", strconv.FormatInt(options.Tail, 10))
	}

	uri := fmt.Sprintf("/%s/containers/%s/logs?%s", APIVersion, id, v.Encode())
	req, err := http.NewRequest("GET", client.URL.String()+uri, nil)
	if err != nil {
		return nil, err
	}
	req.Header.Add("Content-Type", "application/json")
	resp, err := client.HTTPClient.Do(req)
	if err != nil {
		return nil, err
	}
	return resp.Body, nil
}

func (client *DockerClient) ContainerChanges(id string) ([]*ContainerChanges, error) {
	uri := fmt.Sprintf("/%s/containers/%s/changes", APIVersion, id)
	data, err := client.doRequest("GET", uri, nil, nil)
	if err != nil {
		return nil, err
	}
	changes := []*ContainerChanges{}
	err = json.Unmarshal(data, &changes)
	if err != nil {
		return nil, err
	}
	return changes, nil
}

<<<<<<< HEAD
func (client *DockerClient) ContainerStats(id string) (<-chan StatsOrError, chan<- struct{}, error) {
	uri := fmt.Sprintf("/%s/containers/%s/stats", APIVersion, id)
	req, err := http.NewRequest("GET", client.URL.String()+uri, nil)
	resp, err := client.HTTPClient.Do(req)
	if err != nil {
		return nil, nil, err
	}

	decode := func(decoder *json.Decoder) decodingResult {
		var containerStats Stats
		if err := decoder.Decode(&containerStats); err != nil {
			return decodingResult{err: err}
		} else {
			return decodingResult{result: containerStats}
		}
	}
	decodingResultChan, closeChan := client.readJSONStream(resp.Body, decode)
	statsOrErrorChan := make(chan StatsOrError)
	go func() {
		for decodingResult := range decodingResultChan {
			stats, _ := decodingResult.result.(Stats)
			statsOrErrorChan <- StatsOrError{
				Stats: stats,
				Error: decodingResult.err,
			}
		}
		close(statsOrErrorChan)
	}()
	return statsOrErrorChan, closeChan, nil
}

=======
>>>>>>> 978fef29
func (client *DockerClient) readJSONStream(stream io.ReadCloser, decode func(*json.Decoder) decodingResult) (<-chan decodingResult, chan<- struct{}) {
	resultChan := make(chan decodingResult)
	closeChan := make(chan struct{})
	go func() {
		defer close(resultChan)

		internalResultsChan := make(chan decodingResult)
		defer close(internalResultsChan)

<<<<<<< HEAD
		go func() {
			decoder := json.NewDecoder(stream)
			defer func() {
				recover() // ugly but necessary for sending on closed chan
				stream.Close()
			}()
			for {
				decodeResult := decode(decoder)
=======
		stillListening := make(chan struct{})
		defer close(stillListening)

		go func() {
			decoder := json.NewDecoder(stream)
			defer stream.Close()
			for {
				decodeResult := decode(decoder)
				if _, ok := <-stillListening; !ok {
					return
				}
>>>>>>> 978fef29
				internalResultsChan <- decodeResult
				if decodeResult.err != nil {
					return
				}
			}
		}()

		for {
			select {
			case result := <-internalResultsChan:
				resultChan <- result
				if result.err != nil {
					<-closeChan
					return
				}
			case <-closeChan:
				return
			}
<<<<<<< HEAD
=======
			stillListening <- struct{}{}
>>>>>>> 978fef29
		}
	}()
	return resultChan, closeChan
}

func (client *DockerClient) StartContainer(id string, config *HostConfig) error {
	data, err := json.Marshal(config)
	if err != nil {
		return err
	}
	uri := fmt.Sprintf("/%s/containers/%s/start", APIVersion, id)
	_, err = client.doRequest("POST", uri, data, nil)
	if err != nil {
		return err
	}
	return nil
}

func (client *DockerClient) StopContainer(id string, timeout int) error {
	uri := fmt.Sprintf("/%s/containers/%s/stop?t=%d", APIVersion, id, timeout)
	_, err := client.doRequest("POST", uri, nil, nil)
	if err != nil {
		return err
	}
	return nil
}

func (client *DockerClient) RestartContainer(id string, timeout int) error {
	uri := fmt.Sprintf("/%s/containers/%s/restart?t=%d", APIVersion, id, timeout)
	_, err := client.doRequest("POST", uri, nil, nil)
	if err != nil {
		return err
	}
	return nil
}

func (client *DockerClient) KillContainer(id, signal string) error {
	uri := fmt.Sprintf("/%s/containers/%s/kill?signal=%s", APIVersion, id, signal)
	_, err := client.doRequest("POST", uri, nil, nil)
	if err != nil {
		return err
	}
	return nil
}

func (client *DockerClient) MonitorEvents(options *MonitorEventsOptions) (<-chan EventOrError, chan<- struct{}, error) {
	v := url.Values{}
	if options != nil {
		if options.Since != 0 {
			v.Add("since", strconv.Itoa(options.Since))
		}
		if options.Until != 0 {
			v.Add("until", strconv.Itoa(options.Until))
		}
		if options.Filters != nil {
<<<<<<< HEAD
			filterJSONBytes, err := json.Marshal(options.Filters)
			if err == nil {
=======
			filterMap := make(map[string][]string)
			if len(options.Filters.Event) > 0 {
				filterMap["event"] = []string{options.Filters.Event}
			}
			if len(options.Filters.Image) > 0 {
				filterMap["image"] = []string{options.Filters.Image}
			}
			if len(options.Filters.Container) > 0 {
				filterMap["container"] = []string{options.Filters.Container}
			}
			if len(filterMap) > 0 {
				filterJSONBytes, err := json.Marshal(filterMap)
				if err != nil {
					return nil, nil, err
				}
>>>>>>> 978fef29
				v.Add("filters", string(filterJSONBytes))
			}
		}
	}
	uri := fmt.Sprintf("%s/%s/events?%s", client.URL.String(), APIVersion, v.Encode())
	resp, err := client.HTTPClient.Get(uri)
	if err != nil {
		return nil, nil, err
	}

	decode := func(decoder *json.Decoder) decodingResult {
		var event Event
		if err := decoder.Decode(&event); err != nil {
			return decodingResult{err: err}
		} else {
			return decodingResult{result: event}
		}
	}
	decodingResultChan, closeChan := client.readJSONStream(resp.Body, decode)
	eventOrErrorChan := make(chan EventOrError)
	go func() {
		for decodingResult := range decodingResultChan {
			event, _ := decodingResult.result.(Event)
			eventOrErrorChan <- EventOrError{
				Event: event,
				Error: decodingResult.err,
			}
		}
		close(eventOrErrorChan)
	}()
	return eventOrErrorChan, closeChan, nil
}

func (client *DockerClient) StartMonitorEvents(cb Callback, ec chan error, args ...interface{}) {
	atomic.StoreInt32(&client.monitorEvents, 1)
	go client.getEvents(cb, ec, args...)
}

func (client *DockerClient) getEvents(cb Callback, ec chan error, args ...interface{}) {
	uri := fmt.Sprintf("%s/%s/events", client.URL.String(), APIVersion)
	resp, err := client.HTTPClient.Get(uri)
	if err != nil {
		ec <- err
		return
	}
	defer resp.Body.Close()

	dec := json.NewDecoder(resp.Body)
	for atomic.LoadInt32(&client.monitorEvents) > 0 {
		var event *Event
		if err := dec.Decode(&event); err != nil {
			ec <- err
			return
		}
		cb(event, ec, args...)
	}
}

func (client *DockerClient) StopAllMonitorEvents() {
	atomic.StoreInt32(&client.monitorEvents, 0)
}

func (client *DockerClient) StartMonitorStats(id string, cb StatCallback, ec chan error, args ...interface{}) {
	atomic.StoreInt32(&client.monitorStats, 1)
	go client.getStats(id, cb, ec, args...)
}

func (client *DockerClient) getStats(id string, cb StatCallback, ec chan error, args ...interface{}) {
	uri := fmt.Sprintf("%s/%s/containers/%s/stats", client.URL.String(), APIVersion, id)
	resp, err := client.HTTPClient.Get(uri)
	if err != nil {
		ec <- err
		return
	}
	defer resp.Body.Close()

	dec := json.NewDecoder(resp.Body)
	for atomic.LoadInt32(&client.monitorStats) > 0 {
		var stats *Stats
		if err := dec.Decode(&stats); err != nil {
			ec <- err
			return
		}
		cb(id, stats, ec, args...)
	}
}

func (client *DockerClient) StopAllMonitorStats() {
	atomic.StoreInt32(&client.monitorStats, 0)
}

func (client *DockerClient) Version() (*Version, error) {
	uri := fmt.Sprintf("/%s/version", APIVersion)
	data, err := client.doRequest("GET", uri, nil, nil)
	if err != nil {
		return nil, err
	}
	version := &Version{}
	err = json.Unmarshal(data, version)
	if err != nil {
		return nil, err
	}
	return version, nil
}

func (client *DockerClient) PullImage(name string, auth *AuthConfig) error {
	v := url.Values{}
	v.Set("fromImage", name)
	uri := fmt.Sprintf("/%s/images/create?%s", APIVersion, v.Encode())
	req, err := http.NewRequest("POST", client.URL.String()+uri, nil)
	if auth != nil {
		req.Header.Add("X-Registry-Auth", auth.encode())
	}
	resp, err := client.HTTPClient.Do(req)
	if err != nil {
		return err
	}
	defer resp.Body.Close()
	var finalObj map[string]interface{}
	for decoder := json.NewDecoder(resp.Body); err == nil; err = decoder.Decode(&finalObj) {
	}
	if err != io.EOF {
		return err
	}
	if err, ok := finalObj["error"]; ok {
		return fmt.Errorf("%v", err)
	}
	return nil
}

func (client *DockerClient) RemoveContainer(id string, force, volumes bool) error {
	argForce := 0
	argVolumes := 0
	if force == true {
		argForce = 1
	}
	if volumes == true {
		argVolumes = 1
	}
	args := fmt.Sprintf("force=%d&v=%d", argForce, argVolumes)
	uri := fmt.Sprintf("/%s/containers/%s?%s", APIVersion, id, args)
	_, err := client.doRequest("DELETE", uri, nil, nil)
	return err
}

func (client *DockerClient) ListImages() ([]*Image, error) {
	uri := fmt.Sprintf("/%s/images/json", APIVersion)
	data, err := client.doRequest("GET", uri, nil, nil)
	if err != nil {
		return nil, err
	}
	var images []*Image
	if err := json.Unmarshal(data, &images); err != nil {
		return nil, err
	}
	return images, nil
}

func (client *DockerClient) RemoveImage(name string) ([]*ImageDelete, error) {
	uri := fmt.Sprintf("/%s/images/%s", APIVersion, name)
	data, err := client.doRequest("DELETE", uri, nil, nil)
	if err != nil {
		return nil, err
	}
	var imageDelete []*ImageDelete
	if err := json.Unmarshal(data, &imageDelete); err != nil {
		return nil, err
	}
	return imageDelete, nil
}

func (client *DockerClient) PauseContainer(id string) error {
	uri := fmt.Sprintf("/%s/containers/%s/pause", APIVersion, id)
	_, err := client.doRequest("POST", uri, nil, nil)
	if err != nil {
		return err
	}
	return nil
}
func (client *DockerClient) UnpauseContainer(id string) error {
	uri := fmt.Sprintf("/%s/containers/%s/unpause", APIVersion, id)
	_, err := client.doRequest("POST", uri, nil, nil)
	if err != nil {
		return err
	}
	return nil
}

func (client *DockerClient) Exec(config *ExecConfig) (string, error) {
	data, err := json.Marshal(config)
	if err != nil {
		return "", err
	}
	uri := fmt.Sprintf("/containers/%s/exec", config.Container)
	resp, err := client.doRequest("POST", uri, data, nil)
	if err != nil {
		return "", err
	}
	var createExecResp struct {
		Id string
	}
	if err = json.Unmarshal(resp, &createExecResp); err != nil {
		return "", err
	}
	uri = fmt.Sprintf("/exec/%s/start", createExecResp.Id)
	resp, err = client.doRequest("POST", uri, data, nil)
	if err != nil {
		return "", err
	}
	return createExecResp.Id, nil
}<|MERGE_RESOLUTION|>--- conflicted
+++ resolved
@@ -212,7 +212,6 @@
 	return changes, nil
 }
 
-<<<<<<< HEAD
 func (client *DockerClient) ContainerStats(id string) (<-chan StatsOrError, chan<- struct{}, error) {
 	uri := fmt.Sprintf("/%s/containers/%s/stats", APIVersion, id)
 	req, err := http.NewRequest("GET", client.URL.String()+uri, nil)
@@ -244,8 +243,6 @@
 	return statsOrErrorChan, closeChan, nil
 }
 
-=======
->>>>>>> 978fef29
 func (client *DockerClient) readJSONStream(stream io.ReadCloser, decode func(*json.Decoder) decodingResult) (<-chan decodingResult, chan<- struct{}) {
 	resultChan := make(chan decodingResult)
 	closeChan := make(chan struct{})
@@ -255,16 +252,6 @@
 		internalResultsChan := make(chan decodingResult)
 		defer close(internalResultsChan)
 
-<<<<<<< HEAD
-		go func() {
-			decoder := json.NewDecoder(stream)
-			defer func() {
-				recover() // ugly but necessary for sending on closed chan
-				stream.Close()
-			}()
-			for {
-				decodeResult := decode(decoder)
-=======
 		stillListening := make(chan struct{})
 		defer close(stillListening)
 
@@ -276,7 +263,6 @@
 				if _, ok := <-stillListening; !ok {
 					return
 				}
->>>>>>> 978fef29
 				internalResultsChan <- decodeResult
 				if decodeResult.err != nil {
 					return
@@ -295,10 +281,7 @@
 			case <-closeChan:
 				return
 			}
-<<<<<<< HEAD
-=======
 			stillListening <- struct{}{}
->>>>>>> 978fef29
 		}
 	}()
 	return resultChan, closeChan
@@ -354,10 +337,6 @@
 			v.Add("until", strconv.Itoa(options.Until))
 		}
 		if options.Filters != nil {
-<<<<<<< HEAD
-			filterJSONBytes, err := json.Marshal(options.Filters)
-			if err == nil {
-=======
 			filterMap := make(map[string][]string)
 			if len(options.Filters.Event) > 0 {
 				filterMap["event"] = []string{options.Filters.Event}
@@ -373,7 +352,6 @@
 				if err != nil {
 					return nil, nil, err
 				}
->>>>>>> 978fef29
 				v.Add("filters", string(filterJSONBytes))
 			}
 		}
