package dockerclient

import (
	"time"
)

type ContainerConfig struct {
	Hostname        string
	Domainname      string
	User            string
	Memory          int64
	MemorySwap      int64
	CpuShares       int64
	Cpuset          string
	AttachStdin     bool
	AttachStdout    bool
	AttachStderr    bool
	PortSpecs       []string
	ExposedPorts    map[string]struct{}
	Tty             bool
	OpenStdin       bool
	StdinOnce       bool
	Env             []string
	Cmd             []string
	Image           string
	Labels          map[string]string
	Volumes         map[string]struct{}
	WorkingDir      string
	Entrypoint      []string
	NetworkDisabled bool
	OnBuild         []string

	// This is used only by the create command
	HostConfig HostConfig
}

type HostConfig struct {
	Binds           []string
	ContainerIDFile string
	LxcConf         []map[string]string
	Privileged      bool
	PortBindings    map[string][]PortBinding
	Links           []string
	PublishAllPorts bool
	Dns             []string
	DnsSearch       []string
	VolumesFrom     []string
	SecurityOpt     []string
	NetworkMode     string
	RestartPolicy   RestartPolicy
}

type ExecConfig struct {
	AttachStdin  bool
	AttachStdout bool
	AttachStderr bool
	Tty          bool
	Cmd          []string
	Container    string
	Detach       bool
}

type LogOptions struct {
	Follow     bool
	Stdout     bool
	Stderr     bool
	Timestamps bool
	Tail       int64
}

<<<<<<< HEAD
type MonitorEventsOptions struct {
	Since   int
	Until   int
	Filters *struct {
		Event     string `json:",omitempty"`
		Image     string `json:",omitempty"`
		Container string `json:",omitempty"`
	}
=======
type MonitorEventsFilters struct {
	Event     string `json:",omitempty"`
	Image     string `json:",omitempty"`
	Container string `json:",omitempty"`
}

type MonitorEventsOptions struct {
	Since   int
	Until   int
	Filters *MonitorEventsFilters `json:",omitempty"`
>>>>>>> 978fef29
}

type RestartPolicy struct {
	Name              string
	MaximumRetryCount int64
}

type PortBinding struct {
	HostIp   string
	HostPort string
}

type ContainerInfo struct {
	Id      string
	Created string
	Path    string
	Name    string
	Args    []string
	ExecIDs []string
	Config  *ContainerConfig
	State   struct {
		Running    bool
		Paused     bool
		Restarting bool
		Pid        int
		ExitCode   int
		StartedAt  time.Time
		FinishedAt time.Time
		Ghost      bool
	}
	Image           string
	NetworkSettings struct {
		IpAddress   string
		IpPrefixLen int
		Gateway     string
		Bridge      string
		Ports       map[string][]PortBinding
	}
	SysInitPath    string
	ResolvConfPath string
	Volumes        map[string]string
	HostConfig     *HostConfig
}

type ContainerChanges struct {
	Path string
	Kind int
}

type Port struct {
	IP          string
	PrivatePort int
	PublicPort  int
	Type        string
}

type Container struct {
	Id         string
	Names      []string
	Image      string
	Command    string
	Created    int64
	Status     string
	Ports      []Port
	SizeRw     int64
	SizeRootFs int64
}

type Event struct {
	Id     string
	Status string
	From   string
	Time   int64
}

type Version struct {
	Version   string
	GitCommit string
	GoVersion string
}

type RespContainersCreate struct {
	Id       string
	Warnings []string
}

type Image struct {
	Created     int64
	Id          string
	ParentId    string
	RepoTags    []string
	Size        int64
	VirtualSize int64
}

type Info struct {
	ID              string
	Containers      int64
	Driver          string
	DriverStatus    [][]string
	ExecutionDriver string
	Images          int64
	KernelVersion   string
	OperatingSystem string
	NCPU            int64
	MemTotal        int64
	Name            string
	Labels          []string
}

type ImageDelete struct {
	Deleted  string
	Untagged string
}

<<<<<<< HEAD
type StatsOrError struct {
	Stats
	Error error
}

=======
>>>>>>> 978fef29
type EventOrError struct {
	Event
	Error error
}

type decodingResult struct {
	result interface{}
	err    error
}

// The following are types for the API stats endpoint
type ThrottlingData struct {
	// Number of periods with throttling active
	Periods uint64 `json:"periods"`
	// Number of periods when the container hit its throttling limit.
	ThrottledPeriods uint64 `json:"throttled_periods"`
	// Aggregate time the container was throttled for in nanoseconds.
	ThrottledTime uint64 `json:"throttled_time"`
}

// All CPU stats are aggregated since container inception.
type CpuUsage struct {
	// Total CPU time consumed.
	// Units: nanoseconds.
	TotalUsage uint64 `json:"total_usage"`
	// Total CPU time consumed per core.
	// Units: nanoseconds.
	PercpuUsage []uint64 `json:"percpu_usage"`
	// Time spent by tasks of the cgroup in kernel mode.
	// Units: nanoseconds.
	UsageInKernelmode uint64 `json:"usage_in_kernelmode"`
	// Time spent by tasks of the cgroup in user mode.
	// Units: nanoseconds.
	UsageInUsermode uint64 `json:"usage_in_usermode"`
}

type CpuStats struct {
	CpuUsage       CpuUsage       `json:"cpu_usage"`
	SystemUsage    uint64         `json:"system_cpu_usage"`
	ThrottlingData ThrottlingData `json:"throttling_data,omitempty"`
}

type NetworkStats struct {
	RxBytes   uint64 `json:"rx_bytes"`
	RxPackets uint64 `json:"rx_packets"`
	RxErrors  uint64 `json:"rx_errors"`
	RxDropped uint64 `json:"rx_dropped"`
	TxBytes   uint64 `json:"tx_bytes"`
	TxPackets uint64 `json:"tx_packets"`
	TxErrors  uint64 `json:"tx_errors"`
	TxDropped uint64 `json:"tx_dropped"`
}

type MemoryStats struct {
	Usage    uint64            `json:"usage"`
	MaxUsage uint64            `json:"max_usage"`
	Stats    map[string]uint64 `json:"stats"`
	Failcnt  uint64            `json:"failcnt"`
	Limit    uint64            `json:"limit"`
}

type BlkioStatEntry struct {
	Major uint64 `json:"major"`
	Minor uint64 `json:"minor"`
	Op    string `json:"op"`
	Value uint64 `json:"value"`
}

type BlkioStats struct {
	// number of bytes tranferred to and from the block device
	IoServiceBytesRecursive []BlkioStatEntry `json:"io_service_bytes_recursive"`
	IoServicedRecursive     []BlkioStatEntry `json:"io_serviced_recursive"`
	IoQueuedRecursive       []BlkioStatEntry `json:"io_queue_recursive"`
	IoServiceTimeRecursive  []BlkioStatEntry `json:"io_service_time_recursive"`
	IoWaitTimeRecursive     []BlkioStatEntry `json:"io_wait_time_recursive"`
	IoMergedRecursive       []BlkioStatEntry `json:"io_merged_recursive"`
	IoTimeRecursive         []BlkioStatEntry `json:"io_time_recursive"`
	SectorsRecursive        []BlkioStatEntry `json:"sectors_recursive"`
}

type Stats struct {
	Read         time.Time    `json:"read"`
	NetworkStats NetworkStats `json:"network,omitempty"`
	CpuStats     CpuStats     `json:"cpu_stats,omitempty"`
	MemoryStats  MemoryStats  `json:"memory_stats,omitempty"`
	BlkioStats   BlkioStats   `json:"blkio_stats,omitempty"`
}<|MERGE_RESOLUTION|>--- conflicted
+++ resolved
@@ -68,16 +68,6 @@
 	Tail       int64
 }
 
-<<<<<<< HEAD
-type MonitorEventsOptions struct {
-	Since   int
-	Until   int
-	Filters *struct {
-		Event     string `json:",omitempty"`
-		Image     string `json:",omitempty"`
-		Container string `json:",omitempty"`
-	}
-=======
 type MonitorEventsFilters struct {
 	Event     string `json:",omitempty"`
 	Image     string `json:",omitempty"`
@@ -88,7 +78,6 @@
 	Since   int
 	Until   int
 	Filters *MonitorEventsFilters `json:",omitempty"`
->>>>>>> 978fef29
 }
 
 type RestartPolicy struct {
@@ -204,14 +193,11 @@
 	Untagged string
 }
 
-<<<<<<< HEAD
 type StatsOrError struct {
 	Stats
 	Error error
 }
 
-=======
->>>>>>> 978fef29
 type EventOrError struct {
 	Event
 	Error error
