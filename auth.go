package dockerclient

import (
	"bytes"
	"encoding/base64"
	"encoding/json"
)

// AuthConfig hold parameters for authenticating with the docker registry
type AuthConfig struct {
	Username string `json:"username,omitempty"`
	Password string `json:"password,omitempty"`
	Email    string `json:"email,omitempty"`
}

// encode the auth configuration struct into base64 for the X-Registry-Auth header
func (c *AuthConfig) encode() (string, error) {
	var buf bytes.Buffer
<<<<<<< HEAD
	if err := json.NewEncoder(&buf).Encode(c); err != nil {
		return "", err
	}
	return base64.URLEncoding.EncodeToString(buf.Bytes()), nil
=======
	json.NewEncoder(&buf).Encode(c)
	return base64.URLEncoding.EncodeToString(buf.Bytes())
>>>>>>> 35a7a308
}

// ConfigFile holds parameters for authenticating during a BuildImage request
type ConfigFile struct {
	Configs  map[string]AuthConfig `json:"configs,omitempty"`
	rootPath string
}

// encode the configuration struct into base64 for the X-Registry-Config header
<<<<<<< HEAD
func (c *ConfigFile) encode() (string, error) {
	var buf bytes.Buffer
	if err := json.NewEncoder(&buf).Encode(c); err != nil {
		return "", err
	}
	return base64.URLEncoding.EncodeToString(buf.Bytes()), nil
=======
func (c *ConfigFile) encode() string {
	var buf bytes.Buffer
	json.NewEncoder(&buf).Encode(c)
	return base64.URLEncoding.EncodeToString(buf.Bytes())
>>>>>>> 35a7a308
}<|MERGE_RESOLUTION|>--- conflicted
+++ resolved
@@ -16,15 +16,10 @@
 // encode the auth configuration struct into base64 for the X-Registry-Auth header
 func (c *AuthConfig) encode() (string, error) {
 	var buf bytes.Buffer
-<<<<<<< HEAD
 	if err := json.NewEncoder(&buf).Encode(c); err != nil {
 		return "", err
 	}
 	return base64.URLEncoding.EncodeToString(buf.Bytes()), nil
-=======
-	json.NewEncoder(&buf).Encode(c)
-	return base64.URLEncoding.EncodeToString(buf.Bytes())
->>>>>>> 35a7a308
 }
 
 // ConfigFile holds parameters for authenticating during a BuildImage request
@@ -34,17 +29,23 @@
 }
 
 // encode the configuration struct into base64 for the X-Registry-Config header
-<<<<<<< HEAD
 func (c *ConfigFile) encode() (string, error) {
 	var buf bytes.Buffer
 	if err := json.NewEncoder(&buf).Encode(c); err != nil {
 		return "", err
 	}
 	return base64.URLEncoding.EncodeToString(buf.Bytes()), nil
-=======
+}
+
+// ConfigFile holds parameters for authenticating during a BuildImage request
+type ConfigFile struct {
+	Configs  map[string]AuthConfig `json:"configs,omitempty"`
+	rootPath string
+}
+
+// encode the configuration struct into base64 for the X-Registry-Config header
 func (c *ConfigFile) encode() string {
 	var buf bytes.Buffer
 	json.NewEncoder(&buf).Encode(c)
 	return base64.URLEncoding.EncodeToString(buf.Bytes())
->>>>>>> 35a7a308
 }