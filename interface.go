--- conflicted
+++ resolved
@@ -12,11 +12,8 @@
 	Info() (*Info, error)
 	ListContainers(all, size bool, filters string) ([]Container, error)
 	InspectContainer(id string) (*ContainerInfo, error)
-<<<<<<< HEAD
 	BuildImage(image BuildImage, config *ConfigFile) error
-=======
 	InspectImage(id string) (*ImageInfo, error)
->>>>>>> 979115d9
 	CreateContainer(config *ContainerConfig, name string) (string, error)
 	ContainerLogs(id string, options *LogOptions) (io.ReadCloser, error)
 	ContainerChanges(id string) ([]*ContainerChanges, error)
@@ -37,11 +34,8 @@
 	TagImage(nameOrID string, repo string, tag string, force bool) error
 	Version() (*Version, error)
 	PullImage(name string, auth *AuthConfig) error
-<<<<<<< HEAD
 	PushImage(name string, tag string, auth *AuthConfig) error
-=======
 	LoadImage(reader io.Reader) error
->>>>>>> 979115d9
 	RemoveContainer(id string, force, volumes bool) error
 	ListImages() ([]*Image, error)
 	RemoveImage(name string) ([]*ImageDelete, error)
