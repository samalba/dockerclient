--- conflicted
+++ resolved
@@ -16,29 +16,22 @@
 	CreateContainer(config *ContainerConfig, name string, authConfig *AuthConfig) (string, error)
 	ContainerLogs(id string, options *LogOptions) (io.ReadCloser, error)
 	ContainerChanges(id string) ([]*ContainerChanges, error)
-<<<<<<< HEAD
-	// ContainerStats takes an optional stop channel and returns a
-	// StatsOrError channel. If an error is ever sent, then no more stats
-	// will be sent on that channel. If a stop channel is provided, events
-	// will stop being monitored after the stop channel is closed.
+	// ContainerStats takes a container ID and an optional stop channel and
+	// returns a StatsOrError channel. If an error is ever sent, then no
+	// more stats will be sent on that channel. If a stop channel is
+	// provided, events will stop being monitored after the stop channel is
+	// closed.
 	ContainerStats(id string, stopChan <-chan struct{}) (<-chan StatsOrError, error)
-	Exec(config *ExecConfig) (string, error)
-=======
 	ExecCreate(config *ExecConfig) (string, error)
 	ExecStart(id string, config *ExecConfig) error
 	ExecResize(id string, width, height int) error
->>>>>>> cbaabee8
 	StartContainer(id string, config *HostConfig) error
 	AttachContainer(id string, options *AttachOptions) (io.ReadCloser, error)
 	StopContainer(id string, timeout int) error
 	RestartContainer(id string, timeout int) error
 	KillContainer(id, signal string) error
-<<<<<<< HEAD
-	// MonitorEvents takes options and an optional stop channel and returns
-=======
 	Wait(id string) <-chan WaitResult
 	// MonitorEvents takes options and an optional stop channel, and returns
->>>>>>> cbaabee8
 	// an EventOrError channel. If an error is ever sent, then no more
 	// events will be sent. If a stop channel is provided, events will stop
 	// being monitored after the stop channel is closed.
